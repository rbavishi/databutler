import os
from enum import Enum
from typing import List, Dict, Optional, Set

import attrs

from databutler.pat import astlib
from databutler.utils import caching
from scripts.mining.kaggle.notebooks.datasources import KaggleDataSource, KaggleDataSourceType
from scripts.mining.kaggle.notebooks import utils as nb_utils


class KaggleNotebookSourceType(Enum):
    """
    Source type of a Kaggle notebook.
    """
    IPYTHON_NOTEBOOK = 0
    PYTHON_SOURCE_FILE = 1


@attrs.define(eq=False, repr=False, slots=False)
class KaggleNotebook:
    owner: str
    slug: str

    @classmethod
    def from_raw_data(cls, owner: str, slug: str, raw_data: Dict) -> 'KaggleNotebook':
        nb = KaggleNotebook(owner, slug)
        nb._raw_data = raw_data
        return nb

    @caching.cached_property
    def _raw_data(self) -> Dict:
        """
        Raw data associated with a notebook as obtained from Kaggle directly.
        """
        return nb_utils.retrieve_notebook_data(self.owner, self.slug)

    @property
    def source_code(self) -> str:
        """
        Source code of the notebook.
        """
        return self._raw_data["kernelBlob"]["source"]

    @property
    def source_type(self) -> KaggleNotebookSourceType:
        """
        Type of source. Can be an IPython notebook or a regular python script.
        """
        source_type = self._raw_data["kernelRun"]["sourceType"]

        if source_type == "EDITOR_TYPE_NOTEBOOK":
            return KaggleNotebookSourceType.IPYTHON_NOTEBOOK
        elif source_type == "EDITOR_TYPE_SCRIPT":
            return KaggleNotebookSourceType.PYTHON_SOURCE_FILE
        else:
            raise ValueError(f"Could not recognize source type {source_type}")

    @caching.caching_method
    def get_astlib_ast(self) -> astlib.AstNode:
        """
        Parses the source code using the PAT astlib module.
        """
        if self.source_type == KaggleNotebookSourceType.IPYTHON_NOTEBOOK:
            #  TODO: Handle magics
            return astlib.parse(self.source_code, extension='.ipynb')
        elif self.source_type == KaggleNotebookSourceType.PYTHON_SOURCE_FILE:
            return astlib.parse(self.source_code)
        else:
            raise NotImplementedError(f"Could not recognize source of type {self.source_type}")

    @caching.caching_method
    def is_parseable(self) -> bool:
        """
        Checks if the source is parseable.
        """
        try:
            _ = self.get_astlib_ast()
            return True
        except:
            return False

    @property
    def docker_image_digest(self) -> str:
        """
        Digest of the docker image the notebook was run on.
        """
        return self._raw_data["kernelRun"]["runInfo"]["dockerImageDigest"]

    @property
    def docker_image_url(self) -> str:
        """
        GCR Url for the docker image the notebook was run on.
        """
        #  We'll need to construct it ourselves using the image digest.
        if self.is_gpu_accelerated():
            return f"gcr.io/kaggle-gpu-images/python@sha256:{self.docker_image_digest}"
        else:
            return f"gcr.io/kaggle-images/python@sha256:{self.docker_image_digest}"

    @caching.cached_property
    def data_sources(self) -> List[KaggleDataSource]:
        """
        All the data-sources used by the notebook.
        """
        nb_data = self._raw_data
        result: List[KaggleDataSource] = []
        ds_root = nb_utils.get_local_datasources_storage_path()

        for ds in nb_data.get("renderableDataSources", []):
            try:
                url = ds["dataSourceUrl"]
                mount_slug = ds["reference"]["mountSlug"]
                native_type = ds["reference"].get("sourceType", "")


                #  Determine the type of data-source using certain heuristics.
<<<<<<< HEAD
                if (url.startswith("/c/") or url.startswith("/competitions/")) and len(url.split('/')) == 3:
=======
                if (url.startswith("/c/") or url.startswith('/competitions/')) and len(url.split('/')) == 3:
>>>>>>> f5fa465e
                    #  If it starts with "/c/", it is bound to be a competition data-source.
                    src_type = KaggleDataSourceType.COMPETITION
                    local_storage_path = os.path.join(ds_root, "c", url.split("/")[-1])

                elif url.startswith("/") and len(url.split('/')) == 3 and "DATASET_VERSION" in native_type:
                    #  We use the JSON extracted from the notebook's webpage.
                    src_type = KaggleDataSourceType.DATASET
                    local_storage_path = os.path.join(ds_root, "d", *url.split("/")[1:])

                elif url.startswith("/") and len(url.split('/')) == 3 and "KERNEL_VERSION" in native_type:
                    #  We use the JSON extracted from the notebook's webpage.
                    src_type = KaggleDataSourceType.KERNEL_OUTPUT
                    local_storage_path = os.path.join(ds_root, "k", *url.split("/")[1:])

                else:
                    src_type = KaggleDataSourceType.UNKNOWN
                    local_storage_path = ""

                result.append(KaggleDataSource(
                    url=url,
                    mount_slug=mount_slug,
                    src_type=src_type,
                    local_storage_path=local_storage_path,
                ))

            except KeyError:
                pass

        return result

    def is_gpu_accelerated(self) -> bool:
        """
        Returns whether the notebook is a GPU notebook.
        """
        return self._raw_data["kernelRun"].get("isGpuEnabled", False)

    @caching.cached_property
    def associated_competition(self) -> Optional[str]:
        """
        Get the competition slug the notebook is associated with. Is None if no competition is found.
        """
        #  The notebook data by itself does not contain a field for competitions.
        #  Instead we are going to try to use the data-sources to determine if the notebook is associated with a
        #  competition. We use the heuristic that if the notebook is using a competition's data, it is associated
        #  with that competition.
        found_competitions: List[str] = []
        for ds in self.data_sources:
            if ds.src_type == KaggleDataSourceType.COMPETITION:
                if ds.url.startswith("/c/"):
                    found_competitions.append(ds.url[len("/c/"):])

        if len(found_competitions) != 1:
            #  If no competitions found, or more than one competition's data-sources are being used, deem it
            #  unassociated.
            return None

        return found_competitions[0]

    def is_pure_competition_notebook(self) -> bool:
        """
        Checks if the notebook is associated with a competition, and does not use any data-sources apart from the
        competition data-sources.
        """
        return self.associated_competition is not None and len(self.data_sources) == 1

    def was_execution_successful(self) -> bool:
        """
        Checks if the notebook ran successfully on Kaggle
        """
        return self._raw_data["kernelRun"].get("runInfo", {}).get("succeeded", False)

    @caching.cached_property
    def runtime(self) -> Optional[float]:
        """
        Execution time in seconds, if available. None otherwise.
        """
        return self._raw_data["kernelRun"].get("runInfo", {}).get("runTimeSeconds", False)

    @caching.cached_property
    def imported_packages(self) -> List[str]:
        """
        All the external packages (non-relative) imported in the source.

        NOTE: This is not guaranteed to be correct in all circumstances.
        """

        #  Parse the source as an AST.
        code_ast = self.get_astlib_ast()

        package_strs: Set[str] = set()
        for node in astlib.walk(code_ast):
            if isinstance(node, astlib.Import):
                for alias in node.names:
                    #  For every alias, get the top-level module name.
                    name = alias.evaluated_name.split(".")[0]
                    package_strs.add(name)

            elif isinstance(node, astlib.ImportFrom) and node.module is not None and len(node.relative) == 0:
                #  For non-relative imports, get the top-level module name.
                name = astlib.to_code(node.module).split(".")[0]
                package_strs.add(name)

        return sorted(package_strs)
<|MERGE_RESOLUTION|>--- conflicted
+++ resolved
@@ -116,11 +116,7 @@
 
 
                 #  Determine the type of data-source using certain heuristics.
-<<<<<<< HEAD
-                if (url.startswith("/c/") or url.startswith("/competitions/")) and len(url.split('/')) == 3:
-=======
                 if (url.startswith("/c/") or url.startswith('/competitions/')) and len(url.split('/')) == 3:
->>>>>>> f5fa465e
                     #  If it starts with "/c/", it is bound to be a competition data-source.
                     src_type = KaggleDataSourceType.COMPETITION
                     local_storage_path = os.path.join(ds_root, "c", url.split("/")[-1])
